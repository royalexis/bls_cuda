--- conflicted
+++ resolved
@@ -1,5 +1,3 @@
-import os
-import concurrent.futures as cf
 import numpy as np
 import utils_python.keplerian as kep
 import utils_python.occult as occ
@@ -10,12 +8,8 @@
 G = 6.674e-11
 Cs = 2.99792458e8
 
-<<<<<<< HEAD
-def transitModel(sol, time, itime, nintg=41, multipro=False, calculate_transit=True):
-=======
 @njit(parallel=True, cache=True)
 def transitModel(sol, time, itime, nintg=41):
->>>>>>> c84b53be
     """
     Transit Model
     """
@@ -35,25 +29,9 @@
     a2 = np.sqrt(c3) * (1 - 2*c4)
 
     nb_pts = len(time)
+    tmodel = np.zeros(nb_pts)
     dtype = np.zeros(nb_pts) # Photometry only
 
-<<<<<<< HEAD
-    # Calculation for multiprocessing
-    if multipro:
-        max_processes = int(os.cpu_count() // 2)
-        ndiv = int(np.ceil(nb_pts/max_processes))
-        tmodel = np.zeros((max_processes, ndiv))
-
-        iarg = np.zeros((max_processes, ndiv), dtype=np.int32)
-        for i in range(0, max_processes):
-            for k, j in enumerate(range(i, nb_pts, max_processes)):
-                iarg[i, k] = j
-    else:
-        ndiv = 0 # Set variable to avoid errors
-        tmodel = np.zeros(nb_pts)
-
-=======
->>>>>>> c84b53be
     # Temporary
     n_planet = 1
 
@@ -82,11 +60,7 @@
                 w += 2*np.pi
 
         # Calculate a/R*
-<<<<<<< HEAD
-        a_Rs = 10 * (density * G * (Per*86400)**2 / (3*np.pi)) ** (1/3)
-=======
         a_Rs = 10 * np.cbrt(density * G * (Per*86400)**2 / (3*np.pi))
->>>>>>> c84b53be
 
         K = sol[10*ii + 8 + 6] # RV amplitude
         ted = sol[10*ii + 8 + 7]/1e6 # Occultation Depth
@@ -104,18 +78,6 @@
         eccsw = eccn*np.sin(w)
         y2 = 0 # We define y2 to avoid an error in the prange
 
-<<<<<<< HEAD
-        params = np.array([c1, c2, c3, c4, a1, a2, nintg, epoch, Per, phi0, eccn,
-                           a_Rs, incl, Eanom, w, K, ell, ag, Rp_Rs, ted, dil, ndiv])
-
-        if multipro:
-            # Computes the transit using multiprocessing
-            with cf.ProcessPoolExecutor(max_workers=max_processes) as executor:
-                futures = {}
-                for i in range(max_processes):
-                    indices = iarg[i,:]
-                    futures[executor.submit(compute_transit, time[indices], itime[indices], dtype[indices], params)] = i
-=======
         # Loop over all of the points
         for i in prange(nb_pts):
             ttcor = 0 # For now
@@ -129,75 +91,13 @@
             bt = np.empty(nintg)
 
             for j in range(nintg):
->>>>>>> c84b53be
                 
-                for future in cf.as_completed(futures):
-                    i = futures[future]
-                    try:
-                        result = future.result()
-                        tmodel[i,:] = result
-                    except Exception as exc:
-                        print(f'Generated an exception: {exc}')
+                # Time-Convolution
+                t = time_i - itime_i * (0.5 - 1/(2*nintg) - j/nintg) - epoch - ttcor
 
-            tmodel = tmodel.T.ravel()[:nb_pts]
+                phi = t/Per - np.floor(t/Per)
+                Manom = phi * 2*np.pi + phi0
 
-        else:
-            # Compute with one process
-            for i in range(nb_pts):
-                tmodel[i] = transitOnePoint(time[i], itime[i], dtype[i], *params[:-1], calculate_transit=calculate_transit)
-    
-    # Add zero point
-    for i in range(nb_pts):
-        if dtype[i] == 0:
-            tmodel[i] += zpt
-        else:
-            tmodel[i] += voff - 1
-
-    return tmodel
-
-def compute_transit(time, itime, dtype, params):
-    """This function computes all the the transit points that a certain process calculates"""
-    
-    ndiv = int(params[-1])
-    tm = np.zeros(ndiv)
-
-    for i in range(ndiv):
-        tm[i] = transitOnePoint(time[i], itime[i], dtype[i], *params[:-1])
-        
-    return tm
-
-@njit
-def transitOnePoint(time_i, itime_i, dtype_i,
-                    c1, c2, c3, c4, a1, a2, nintg, epoch, Per, phi0, eccn, a_Rs, incl, Eanom,
-                    w, K, ell, ag, Rp_Rs, ted, dil, calculate_transit=True):
-    """This function computes the transit model for a single point"""
-
-    ttcor = 0 # For now
-
-    nintg = int(nintg)
-    tflux = np.empty(nintg)
-    vt = np.empty(nintg)
-    tide = np.empty(nintg)
-    alb = np.empty(nintg)
-    bt = np.empty(nintg)
-
-    lambdad = np.empty(nintg)
-    etad = np.empty(nintg)
-    lambdae = np.empty(nintg)
-
-<<<<<<< HEAD
-    tPi = 2*np.pi
-    cincl = np.cos(incl)
-    eccnsw = eccn*np.sin(w)
-
-    for j in range(nintg):
-                
-        # Time-Convolution
-        t = time_i - itime_i * (0.5 - 1/(2*nintg) - j/nintg) - epoch - ttcor
-
-        phi = t/Per - np.floor(t/Per)
-        Manom = phi * tPi + phi0
-=======
                 # Make sure Manom is in [0, 2pi]
                 Manom = Manom % (2*np.pi)
                 
@@ -212,51 +112,24 @@
 
                 x2 = d_Rs * sTanom_w
                 y2 = d_Rs * cTanom_w*cincl
->>>>>>> c84b53be
 
-        # Make sure Manom is in [0, 2pi]
-        Manom = Manom % tPi
-                
-        Eanom = kep.solve_kepler_eq(eccn, Manom, Eanom)
-        Tanom = kep.trueAnomaly(eccn, Eanom)
-        d_Rs = kep.distance(a_Rs, eccn, Tanom)
+                bt[j] = np.sqrt(x2*x2 + y2*y2)
 
-        x2 = d_Rs * np.sin(Tanom - w)
-        y2 = d_Rs * np.cos(Tanom - w)*cincl
+                # Calculation of RV, ellip and albedo here
 
-<<<<<<< HEAD
-        bt[j] = np.sqrt(x2*x2 + y2*y2)
-
-        # Calculation of RV, ellip and albedo here
-
-        vt[j] = K * (-np.cos(Tanom - w) + eccnsw)
-        tide[j] = ell * np.cbrt(d_Rs/a_Rs) * -np.cos(2*(Tanom - w))
-        alb[j] = albedoMod(Tanom - w, ag) * a_Rs/d_Rs
-=======
                 vt[j] = K * (eccsw - sTanom_w)
                 tide[j] = ell * np.cbrt(d_Rs/a_Rs) * (sTanom_w*sTanom_w - cTanom_w*cTanom_w)
                 alb[j] = albedoMod(Tanom_w, ag) * a_Rs/d_Rs
->>>>>>> c84b53be
             
-    if dtype_i == 0 and calculate_transit:
-        if y2 >= 0:
-            # Check for transit
-            is_transit = 0
-            for b in bt:
-                if b <= 1 + Rp_Rs:
-                    is_transit = 1
-                    break
+            if dtype[i] == 0:
+                if y2 >= 0:
+                    # Check for transit
+                    is_transit = 0
+                    for b in bt:
+                        if b <= 1 + Rp_Rs:
+                            is_transit = 1
+                            break
                     
-<<<<<<< HEAD
-            if is_transit:
-                # Quadratic coefficients
-                if (c3 == 0 and c4 == 0):
-                    tflux = occ.occultQuad(bt, c1, c2, Rp_Rs, lambdad, etad, lambdae)
-                        
-                # Kipping coefficients
-                elif (c1 == 0 and c2 == 0):
-                    tflux = occ.occultQuad(bt, a1, a2, Rp_Rs, lambdad, etad, lambdae)
-=======
                     if is_transit:
                         # Quadratic coefficients
                         if (c3 == 0 and c4 == 0):
@@ -265,56 +138,56 @@
                         # Kipping coefficients
                         elif (c1 == 0 and c2 == 0):
                             tflux = occ.occultQuad(bt, a1, a2, Rp_Rs)
->>>>>>> c84b53be
                         
-                # Non linear
-                else:
-                    tflux = occ.occultSmall(bt, c1, c2, c3, c4, Rp_Rs)
+                        # Non linear
+                        else:
+                            tflux = occ.occultSmall(bt, c1, c2, c3, c4, Rp_Rs)
 
-            # If no transit, tflux = 1
-            else:
-                tflux[:] = 1
+                    # If no transit, tflux = 1
+                    else:
+                        tflux[:] = 1
 
-            if Rp_Rs <= 0:
-                tflux[:] = 1
+                    if Rp_Rs <= 0:
+                        tflux[:] = 1
 
-            # Add all the contributions
-            tm = 0
-            for j in range(nintg):
-                tm += tflux[j] - vt[j]/Cs + tide[j] + alb[j]
+                    # Add all the contributions
+                    tm = 0
+                    for j in range(nintg):
+                        tm += tflux[j] - vt[j]/Cs + tide[j] + alb[j]
 
-            tm = tm/nintg
+                    tm = tm/nintg
                 
-<<<<<<< HEAD
-        # Eclipse
-        else:
-            bp = bt/Rp_Rs
-            # Treat the star as the object blocking the light
-            occult = occ.occultUniform(bp, 1/Rp_Rs, lambdae)
-=======
                 # Eclipse
                 else:
                     bp = bt/Rp_Rs
                     # Treat the star as the object blocking the light
                     occult = occ.occultUniform(bp, 1/Rp_Rs)
->>>>>>> c84b53be
                     
-            if Rp_Rs < 0:
-                ratio = np.zeros(nintg)
+                    if Rp_Rs < 0:
+                        ratio = np.zeros(nintg)
+                    else:
+                        ratio = 1 - occult
+
+                    tm = 0
+                    for j in range(nintg):
+                        tm += 1 - ted*ratio[j] - vt[j]/Cs + tide[j] + alb[j]
+
+                    tm = tm/nintg
+
+                tm += (1 - tm)*dil # Add dilution
+            
+            # Radial velocity
             else:
-                ratio = 1 - occult
+                tm = 1
+                pass # To do
 
-            tm = 0
-            for j in range(nintg):
-                tm += 1 - ted*ratio[j] - vt[j]/Cs + tide[j] + alb[j]
+            tmodel[i] += tm # /n_planet ? To check
+    
+    # Add zero point
+    for i in range(nb_pts):
+        if dtype[i] == 0:
+            tmodel[i] += zpt
+        else:
+            tmodel[i] += voff - 1
 
-            tm = tm/nintg
-
-        tm += (1 - tm)*dil # Add dilution
-            
-    # Radial velocity
-    else:
-        tm = 1
-        pass # To do
-
-    return tm # /n_planet ? To check+    return tmodel
